--- conflicted
+++ resolved
@@ -8,15 +8,12 @@
 	"testing"
 	"time"
 
-<<<<<<< HEAD
 	"github.com/ipfs/go-cid"
 	"github.com/ipfs/go-datastore"
 	graphsyncimpl "github.com/ipfs/go-graphsync/impl"
 	gsnetwork "github.com/ipfs/go-graphsync/network"
 	ipld "github.com/ipld/go-ipld-prime"
 	cidlink "github.com/ipld/go-ipld-prime/linking/cid"
-=======
->>>>>>> ce9fcaf9
 	"github.com/stretchr/testify/assert"
 	"github.com/stretchr/testify/require"
 
@@ -55,15 +52,9 @@
 		t.Run(testCase, func(t *testing.T) {
 			ctx, cancel := context.WithTimeout(ctx, 5*time.Second)
 			defer cancel()
-<<<<<<< HEAD
-			h := newHarness(t, ctx, useStore, noOpDelay, noOpDelay)
-			require.NoError(t, h.Provider.Start(ctx))
-			require.NoError(t, h.Client.Start(ctx))
-=======
 			h := testharness.NewHarness(t, ctx, data.useStore, testnodes.DelayFakeCommonNode{}, data.disableNewDeals)
 			shared_testutil.StartAndWaitForReady(ctx, t, h.Provider)
 			shared_testutil.StartAndWaitForReady(ctx, t, h.Client)
->>>>>>> ce9fcaf9
 
 			// set up a subscriber
 			providerDealChan := make(chan storagemarket.MinerDeal)
@@ -193,15 +184,10 @@
 	ctx := context.Background()
 	ctx, cancel := context.WithTimeout(ctx, 5*time.Second)
 	defer cancel()
-<<<<<<< HEAD
-	h := newHarness(t, ctx, true, noOpDelay, noOpDelay)
-	require.NoError(t, h.Client.Start(ctx))
-	require.NoError(t, h.Provider.Start(ctx))
-=======
 	h := testharness.NewHarness(t, ctx, true, testnodes.DelayFakeCommonNode{}, false)
 	shared_testutil.StartAndWaitForReady(ctx, t, h.Provider)
 	shared_testutil.StartAndWaitForReady(ctx, t, h.Client)
->>>>>>> ce9fcaf9
+
 
 	carBuf := new(bytes.Buffer)
 
@@ -266,11 +252,8 @@
 	ctx := context.Background()
 	ctx, cancel := context.WithTimeout(ctx, 5*time.Second)
 	defer cancel()
-<<<<<<< HEAD
-	h := newHarness(t, ctx, true, noOpDelay, noOpDelay)
-=======
 	h := testharness.NewHarness(t, ctx, true, testnodes.DelayFakeCommonNode{}, false)
->>>>>>> ce9fcaf9
+
 	testCids := shared_testutil.GenerateCids(2)
 
 	h.ProviderNode.WaitForMessageBlocks = true
@@ -400,7 +383,6 @@
 // FIXME Gets hung sometimes
 func TestRestartClient(t *testing.T) {
 	testCases := map[string]struct {
-<<<<<<< HEAD
 		stopAtEvent         storagemarket.ClientEvent
 		expectedClientState storagemarket.StorageDealStatus
 		clientDelay         testnodes.DelayFakeCommonNode
@@ -415,24 +397,9 @@
 			expectedClientState: storagemarket.StorageDealTransferring,
 			clientDelay:         noOpDelay,
 			providerDelay:       noOpDelay,
-=======
-		stopAtClientEvent   storagemarket.ClientEvent
-		stopAtProviderEvent storagemarket.ProviderEvent
-		fh                  func(h *testharness.StorageHarness)
-	}{
-		"ClientEventFundsEnsured": {
-			stopAtClientEvent: storagemarket.ClientEventFundsEnsured,
-		},
-		"ClientEventInitiateDataTransfer": {
-			stopAtClientEvent: storagemarket.ClientEventInitiateDataTransfer,
-		},
-		"ClientEventDataTransferInitiated": {
-			stopAtClientEvent: storagemarket.ClientEventDataTransferInitiated,
->>>>>>> ce9fcaf9
 		},
 
 		"ClientEventDataTransferComplete": {
-<<<<<<< HEAD
 			stopAtEvent:         storagemarket.ClientEventDataTransferComplete,
 			expectedClientState: storagemarket.StorageDealCheckForAcceptance,
 		},
@@ -474,27 +441,6 @@
 			expectedClientState: storagemarket.StorageDealSealing,
 			clientDelay:         testnodes.DelayFakeCommonNode{OnDealSectorCommitted: true},
 			providerDelay:       testnodes.DelayFakeCommonNode{OnDealExpiredOrSlashed: true},
-=======
-			stopAtClientEvent:   storagemarket.ClientEventDataTransferComplete,
-			stopAtProviderEvent: storagemarket.ProviderEventDataTransferCompleted,
-		},
-		"ClientEventDealAccepted": {
-			stopAtClientEvent: storagemarket.ClientEventDealAccepted,
-		},
-		"ClientEventDealActivated": {
-			stopAtClientEvent: storagemarket.ClientEventDealActivated,
-			fh: func(h *testharness.StorageHarness) {
-				h.DelayFakeCommonNode.OnDealSectorCommittedChan <- struct{}{}
-				h.DelayFakeCommonNode.OnDealSectorCommittedChan <- struct{}{}
-			},
-		},
-		"ClientEventDealPublished": {
-			stopAtClientEvent: storagemarket.ClientEventDealPublished,
-			fh: func(h *testharness.StorageHarness) {
-				h.DelayFakeCommonNode.OnDealSectorCommittedChan <- struct{}{}
-				h.DelayFakeCommonNode.OnDealSectorCommittedChan <- struct{}{}
-			},
->>>>>>> ce9fcaf9
 		},
 	}
 
@@ -503,14 +449,9 @@
 			ctx := context.Background()
 			ctx, cancel := context.WithTimeout(ctx, 10*time.Second)
 			defer cancel()
-<<<<<<< HEAD
 			h := newHarness(t, ctx, true, tc.clientDelay, tc.providerDelay)
 			host1 := h.TestData.Host1
 			host2 := h.TestData.Host2
-=======
-			h := testharness.NewHarness(t, ctx, true, testnodes.DelayFakeCommonNode{OnDealExpiredOrSlashed: true,
-				OnDealSectorCommitted: true}, false)
->>>>>>> ce9fcaf9
 
 			shared_testutil.StartAndWaitForReady(ctx, t, h.Provider)
 			shared_testutil.StartAndWaitForReady(ctx, t, h.Client)
@@ -524,17 +465,12 @@
 			wg.Add(1)
 			var providerState []storagemarket.MinerDeal
 			_ = h.Client.SubscribeToEvents(func(event storagemarket.ClientEvent, deal storagemarket.ClientDeal) {
-<<<<<<< HEAD
 				if event == tc.stopAtEvent {
 					// Stop the client and provider at some point during deal negotiation
 					ev := storagemarket.ClientEvents[event]
 					t.Logf("event %s has happened on client, shutting down client and provider", ev)
 					require.NoError(t, h.TestData.MockNet.UnlinkPeers(host1.ID(), host2.ID()))
 					require.NoError(t, h.TestData.MockNet.DisconnectPeers(host1.ID(), host2.ID()))
-=======
-				if event == tc.stopAtClientEvent {
-					// Stop the client
->>>>>>> ce9fcaf9
 					require.NoError(t, h.Client.Stop())
 
 					// if a provider stop event isn't specified, just stop the provider here
@@ -574,7 +510,6 @@
 			t.Log("both client and provider have been shutdown the first time")
 
 			cd, err := h.Client.GetLocalDeal(ctx, proposalCid)
-<<<<<<< HEAD
 			require.NoError(t, err)
 			t.Logf("client state after stopping is %s", storagemarket.DealStates[cd.State])
 			require.Equal(t, tc.expectedClientState, cd.State)
@@ -595,22 +530,7 @@
 					wg.Done()
 				}
 			})
-=======
-			assert.NoError(t, err)
-			if tc.stopAtClientEvent != storagemarket.ClientEventDealActivated && tc.stopAtClientEvent != storagemarket.ClientEventDealPublished {
-				assert.NotEqual(t, storagemarket.StorageDealActive, cd.State)
-			}
-			h = testharness.NewHarnessWithTestData(t, ctx, h.TestData, h.SMState, true, h.TempFilePath, testnodes.DelayFakeCommonNode{}, false)
-
-			if len(providerState) == 0 || providerState[0].State != storagemarket.StorageDealExpired {
-				wg.Add(1)
-				_ = h.Provider.SubscribeToEvents(func(event storagemarket.ProviderEvent, deal storagemarket.MinerDeal) {
-					if event == storagemarket.ProviderEventDealExpired {
-						wg.Done()
-					}
-				})
-			}
->>>>>>> ce9fcaf9
+
 
 			wg.Add(1)
 			_ = h.Client.SubscribeToEvents(func(event storagemarket.ClientEvent, deal storagemarket.ClientDeal) {
@@ -619,7 +539,6 @@
 				}
 			})
 
-<<<<<<< HEAD
 			require.NoError(t, h.TestData.MockNet.LinkAll())
 			time.Sleep(200 * time.Millisecond)
 			conn, err := h.TestData.MockNet.ConnectPeers(host1.ID(), host2.ID())
@@ -628,11 +547,6 @@
 			require.NoError(t, h.Provider.Start(ctx))
 			require.NoError(t, h.Client.Start(ctx))
 			t.Log("------- client and provider have been restarted---------")
-=======
-			shared_testutil.StartAndWaitForReady(ctx, t, h.Provider)
-			shared_testutil.StartAndWaitForReady(ctx, t, h.Client)
-
->>>>>>> ce9fcaf9
 			wg.Wait()
 			t.Log("---------- finished waiting for expected events-------")
 
@@ -648,242 +562,4 @@
 			shared_testutil.AssertDealState(t, storagemarket.StorageDealExpired, pd.State)
 		})
 	}
-<<<<<<< HEAD
-}
-
-type harness struct {
-	Ctx          context.Context
-	Epoch        abi.ChainEpoch
-	PayloadCid   cid.Cid
-	StoreID      *multistore.StoreID
-	ProviderAddr address.Address
-	ClientAddr   address.Address
-	Client       storagemarket.StorageClient
-	ClientNode   *testnodes.FakeClientNode
-	Provider     storagemarket.StorageProvider
-	ProviderNode *testnodes.FakeProviderNode
-	SMState      *testnodes.StorageMarketState
-	ProviderInfo storagemarket.StorageProviderInfo
-	TestData     *shared_testutil.Libp2pTestData
-	TempFilePath string
-
-	ClientDelay   testnodes.DelayFakeCommonNode
-	ProviderDelay testnodes.DelayFakeCommonNode
-}
-
-func newHarness(t *testing.T, ctx context.Context, useStore bool, clientDelay testnodes.DelayFakeCommonNode,
-	providerDelay testnodes.DelayFakeCommonNode) *harness {
-	smState := testnodes.NewStorageMarketState()
-	return newHarnessWithTestData(t, ctx, shared_testutil.NewLibp2pTestData(ctx, t), smState, useStore, "", clientDelay, providerDelay)
-}
-
-func (h *harness) createNewProvider(t *testing.T, ctx context.Context, td *shared_testutil.Libp2pTestData, tempPath string) {
-	gs2 := graphsyncimpl.New(ctx, gsnetwork.NewFromLibp2pHost(td.Host2), td.Loader2, td.Storer2)
-	dtTransport2 := dtgstransport.NewTransport(td.Host2.ID(), gs2)
-	dt2, err := dtimpl.NewDataTransfer(td.DTStore2, td.DTNet2, dtTransport2, td.DTStoredCounter2)
-	require.NoError(t, err)
-	err = dt2.Start(ctx)
-	require.NoError(t, err)
-
-	storedAsk, err := storedask.NewStoredAsk(td.Ds2, datastore.NewKey("latest-ask"), h.ProviderNode, h.ProviderAddr)
-	require.NoError(t, err)
-	providerDealFunds, err := funds.NewDealFunds(td.Ds2, datastore.NewKey("storage/provider/dealfunds"))
-	require.NoError(t, err)
-
-	fs, err := filestore.NewLocalFileStore(filestore.OsPath(tempPath))
-	require.NoError(t, err)
-
-	provider, err := storageimpl.NewProvider(
-		network.NewFromLibp2pHost(td.Host2, network.RetryParameters(0, 0, 0)),
-		td.Ds2,
-		fs,
-		td.MultiStore2,
-		piecestore.NewPieceStore(td.Ds2),
-		dt2,
-		h.ProviderNode,
-		h.ProviderAddr,
-		abi.RegisteredSealProof_StackedDrg2KiBV1,
-		storedAsk,
-		providerDealFunds,
-	)
-	require.NoError(t, err)
-	h.Provider = provider
-}
-
-func newHarnessWithTestData(t *testing.T, ctx context.Context, td *shared_testutil.Libp2pTestData, smState *testnodes.StorageMarketState, useStore bool, tempPath string,
-	clientDelay testnodes.DelayFakeCommonNode, providerDelay testnodes.DelayFakeCommonNode) *harness {
-
-	clientDelay.OnDealSectorCommittedChan = make(chan struct{})
-	clientDelay.OnDealExpiredOrSlashedChan = make(chan struct{})
-	clientDelay.ValidatePublishedDealChan = make(chan struct{})
-
-	providerDelay.OnDealSectorCommittedChan = make(chan struct{})
-	providerDelay.OnDealExpiredOrSlashedChan = make(chan struct{})
-	providerDelay.ValidatePublishedDealChan = make(chan struct{})
-
-	epoch := abi.ChainEpoch(100)
-	fpath := filepath.Join("storagemarket", "fixtures", "payload.txt")
-	var rootLink ipld.Link
-	var storeID *multistore.StoreID
-	if useStore {
-		var id multistore.StoreID
-		rootLink, id = td.LoadUnixFSFileToStore(t, fpath, false)
-		storeID = &id
-	} else {
-		rootLink = td.LoadUnixFSFile(t, fpath, false)
-	}
-	payloadCid := rootLink.(cidlink.Link).Cid
-
-	clientNode := testnodes.FakeClientNode{
-		FakeCommonNode: testnodes.FakeCommonNode{SMState: smState,
-			DelayFakeCommonNode: clientDelay},
-		ClientAddr:         address.TestAddress,
-		ExpectedMinerInfos: []address.Address{address.TestAddress2},
-	}
-
-	expDealID := abi.DealID(rand.Uint64())
-	psdReturn := market.PublishStorageDealsReturn{IDs: []abi.DealID{expDealID}}
-	psdReturnBytes := bytes.NewBuffer([]byte{})
-	err := psdReturn.MarshalCBOR(psdReturnBytes)
-	assert.NoError(t, err)
-
-	providerAddr := address.TestAddress2
-
-	if len(tempPath) == 0 {
-		tempPath, err = ioutil.TempDir("", "storagemarket_test")
-		assert.NoError(t, err)
-	}
-
-	ps := piecestore.NewPieceStore(td.Ds2)
-	providerNode := &testnodes.FakeProviderNode{
-		FakeCommonNode: testnodes.FakeCommonNode{
-			DelayFakeCommonNode:    providerDelay,
-			SMState:                smState,
-			WaitForMessageRetBytes: psdReturnBytes.Bytes(),
-		},
-		MinerAddr: providerAddr,
-	}
-	fs, err := filestore.NewLocalFileStore(filestore.OsPath(tempPath))
-	assert.NoError(t, err)
-
-	// create provider and client
-	gs1 := graphsyncimpl.New(ctx, gsnetwork.NewFromLibp2pHost(td.Host1), td.Loader1, td.Storer1)
-	dtTransport1 := dtgstransport.NewTransport(td.Host1.ID(), gs1)
-	dt1, err := dtimpl.NewDataTransfer(td.DTStore1, td.DTNet1, dtTransport1, td.DTStoredCounter1)
-	require.NoError(t, err)
-	err = dt1.Start(ctx)
-	require.NoError(t, err)
-	clientDealFunds, err := funds.NewDealFunds(td.Ds1, datastore.NewKey("storage/client/dealfunds"))
-	require.NoError(t, err)
-
-	client, err := storageimpl.NewClient(
-		network.NewFromLibp2pHost(td.Host1, network.RetryParameters(0, 0, 0)),
-		td.Bs1,
-		td.MultiStore1,
-		dt1,
-		discovery.NewLocal(td.Ds1),
-		td.Ds1,
-		&clientNode,
-		clientDealFunds,
-		storageimpl.DealPollingInterval(0),
-	)
-	require.NoError(t, err)
-
-	gs2 := graphsyncimpl.New(ctx, gsnetwork.NewFromLibp2pHost(td.Host2), td.Loader2, td.Storer2)
-	dtTransport2 := dtgstransport.NewTransport(td.Host2.ID(), gs2)
-	dt2, err := dtimpl.NewDataTransfer(td.DTStore2, td.DTNet2, dtTransport2, td.DTStoredCounter2)
-	require.NoError(t, err)
-	err = dt2.Start(ctx)
-	require.NoError(t, err)
-
-	storedAsk, err := storedask.NewStoredAsk(td.Ds2, datastore.NewKey("latest-ask"), providerNode, providerAddr)
-	assert.NoError(t, err)
-	providerDealFunds, err := funds.NewDealFunds(td.Ds2, datastore.NewKey("storage/provider/dealfunds"))
-	assert.NoError(t, err)
-
-	provider, err := storageimpl.NewProvider(
-		network.NewFromLibp2pHost(td.Host2, network.RetryParameters(0, 0, 0)),
-		td.Ds2,
-		fs,
-		td.MultiStore2,
-		ps,
-		dt2,
-		providerNode,
-		providerAddr,
-		abi.RegisteredSealProof_StackedDrg2KiBV1,
-		storedAsk,
-		providerDealFunds,
-	)
-	assert.NoError(t, err)
-
-	// set ask price where we'll accept any price
-	err = provider.SetAsk(big.NewInt(0), big.NewInt(0), 50_000)
-	assert.NoError(t, err)
-
-	// Closely follows the MinerInfo struct in the spec
-	providerInfo := storagemarket.StorageProviderInfo{
-		Address:    providerAddr,
-		Owner:      providerAddr,
-		Worker:     providerAddr,
-		SectorSize: 1 << 20,
-		PeerID:     td.Host2.ID(),
-	}
-
-	smState.Providers = map[address.Address]*storagemarket.StorageProviderInfo{providerAddr: &providerInfo}
-	return &harness{
-		Ctx:           ctx,
-		Epoch:         epoch,
-		PayloadCid:    payloadCid,
-		StoreID:       storeID,
-		ClientAddr:    clientNode.ClientAddr,
-		ProviderAddr:  providerAddr,
-		Client:        client,
-		ClientNode:    &clientNode,
-		Provider:      provider,
-		ProviderNode:  providerNode,
-		ProviderInfo:  providerInfo,
-		TestData:      td,
-		SMState:       smState,
-		TempFilePath:  tempPath,
-		ClientDelay:   clientDelay,
-		ProviderDelay: providerDelay,
-	}
-}
-
-func (h *harness) ProposeStorageDeal(t *testing.T, dataRef *storagemarket.DataRef, fastRetrieval, verifiedDeal bool) *storagemarket.ProposeStorageDealResult {
-	result, err := h.Client.ProposeStorageDeal(h.Ctx, storagemarket.ProposeStorageDealParams{
-		Addr:          h.ClientAddr,
-		Info:          &h.ProviderInfo,
-		Data:          dataRef,
-		StartEpoch:    h.Epoch + 100,
-		EndEpoch:      h.Epoch + 20100,
-		Price:         big.NewInt(1),
-		Collateral:    big.NewInt(0),
-		Rt:            abi.RegisteredSealProof_StackedDrg2KiBV1,
-		FastRetrieval: fastRetrieval,
-		VerifiedDeal:  verifiedDeal,
-		StoreID:       h.StoreID,
-	})
-	assert.NoError(t, err)
-	return result
-}
-
-func (h *harness) WaitForProviderEvent(wg *sync.WaitGroup, waitEvent storagemarket.ProviderEvent) {
-	wg.Add(1)
-	h.Provider.SubscribeToEvents(func(event storagemarket.ProviderEvent, deal storagemarket.MinerDeal) {
-		if event == waitEvent {
-			wg.Done()
-		}
-	})
-}
-
-func (h *harness) WaitForClientEvent(wg *sync.WaitGroup, waitEvent storagemarket.ClientEvent) {
-	wg.Add(1)
-	h.Client.SubscribeToEvents(func(event storagemarket.ClientEvent, deal storagemarket.ClientDeal) {
-		if event == waitEvent {
-			wg.Done()
-		}
-	})
-=======
->>>>>>> ce9fcaf9
 }